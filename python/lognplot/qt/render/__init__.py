""" Render a graph on a QPainter. """
import contextlib
from ..qtapi import QtCore, QtGui
from ...chart import Chart
from .render import Renderer
from .layout import ChartLayout
from .options import ChartOptions
from .transform import *

<<<<<<< HEAD
=======

>>>>>>> 22f7b44d
def render_chart_on_qpainter(chart: Chart, painter: QtGui.QPainter, layout, options):
    """ Call this function to paint a chart onto the given painter within the rectangle specified.
    """
    renderer = Renderer(painter, chart, layout, options)
    # with bench_it("render"):
    renderer.render()<|MERGE_RESOLUTION|>--- conflicted
+++ resolved
@@ -5,12 +5,8 @@
 from .render import Renderer
 from .layout import ChartLayout
 from .options import ChartOptions
-from .transform import *
 
-<<<<<<< HEAD
-=======
 
->>>>>>> 22f7b44d
 def render_chart_on_qpainter(chart: Chart, painter: QtGui.QPainter, layout, options):
     """ Call this function to paint a chart onto the given painter within the rectangle specified.
     """
